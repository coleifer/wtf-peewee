--- conflicted
+++ resolved
@@ -51,26 +51,6 @@
 FieldInfo = namedtuple('FieldInfo', ('name', 'field'))
 
 class ModelConverter(object):
-<<<<<<< HEAD
-    defaults = {
-        BareField: f.TextField,
-        BigIntegerField: f.IntegerField,
-        BlobField: f.TextAreaField,
-        BooleanField: f.BooleanField,
-        CharField: f.TextField,
-        DateField: WPDateField,
-        DateTimeField: WPDateTimeField,
-        DecimalField: f.DecimalField,
-        DoubleField: f.FloatField,
-        FloatField: f.FloatField,
-        IntegerField: f.IntegerField,
-        PrimaryKeyField: f.HiddenField,
-        TextField: f.TextAreaField,
-        TimeField: WPTimeField,
-        TimestampField: WPDateTimeField,
-        UUIDField: f.TextField,
-    }
-=======
     defaults = OrderedDict((
         # Subclasses of other fields.
         (AutoField, f.HiddenField),
@@ -94,7 +74,6 @@
         (TimeField, WPTimeField),
         (UUIDField, f.TextField),
     ))
->>>>>>> 6b39bc4f
     coerce_defaults = {
         BigIntegerField: int,
         CharField: text_type,
@@ -109,11 +88,7 @@
         CharField,
         DateTimeField,
         ForeignKeyField,
-<<<<<<< HEAD
-        PrimaryKeyField,
-=======
         AutoField,
->>>>>>> 6b39bc4f
         TextField,
         UUIDField)
 
